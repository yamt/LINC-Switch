%%------------------------------------------------------------------------------
%% Copyright 2012 FlowForwarding.org
%%
%% Licensed under the Apache License, Version 2.0 (the "License");
%% you may not use this file except in compliance with the License.
%% You may obtain a copy of the License at
%%
%%     http://www.apache.org/licenses/LICENSE-2.0
%%
%% Unless required by applicable law or agreed to in writing, software
%% distributed under the License is distributed on an "AS IS" BASIS,
%% WITHOUT WARRANTIES OR CONDITIONS OF ANY KIND, either express or implied.
%% See the License for the specific language governing permissions and
%% limitations under the License.
%%-----------------------------------------------------------------------------

%% @author Erlang Solutions Ltd. <openflow@erlang-solutions.com>
%% @copyright 2012 FlowForwarding.org
%% @doc Module defines tools and functions for packet manipulations
-module(linc_us3_packet_edit).

-export([find/2,
         find_and_edit/3,
         find_and_edit_skip/4,
         find_outermost_header/2,
         set_field/2]).

-include_lib("pkt/include/pkt.hrl").
-include("linc_us3.hrl").

%%------------------------------------------------------------------------------
%% @doc Looks for given element/tag in packet, returns 'not_found' or the
%% tuple {index where found, element which was found}. The index is to find
%% which element occured before other while doing searches for different tags.
-spec find(Pkt :: pkt:packet(), Tag :: atom()) ->
                  not_found | {integer(), tuple()}.

find(Pkt, Tag) -> find_2(Pkt, Tag, 0).

find_2([], _, _) ->
    not_found;
find_2([X | _], Tag, Index) when element(1, X) =:= Tag ->
    {Index, X};
find_2([_ | Rest], Tag, Index) ->
    find_2(Rest, Tag, Index+1).


%%------------------------------------------------------------------------------
%% @doc Scans the packet Pkt until first element of type Tag found, runs
%% fun() F on it, returns modified packet with the return value of fun() F.
%% Different actions are taken if F() returns list of atom 'delete'.
-spec find_and_edit(Pkt :: pkt:packet(),
                    Tag :: atom(),
                    F :: fun()) -> pkt:packet().

find_and_edit(Pkt, Tag, F) ->
    find_and_edit_2(Pkt, Tag, F, [], 0).

%%------------------------------------------------------------------------------
%% @doc Scans the packet Pkt until first element of type Tag found, runs
%% fun() F on it, returns modified packet with the return value of fun() F.
%% Different actions are taken if F() returns list of atom 'delete'.
-spec find_and_edit_skip(Pkt :: pkt:packet(),
                         Tag :: atom(),
                         F :: fun(),
                         Skips :: integer()) -> pkt:packet().

find_and_edit_skip(Pkt, Tag, F, Skips) ->
    find_and_edit_2(Pkt, Tag, F, [], Skips).

%%------------------------------------------------------------------------------
-spec find_and_edit_2(Pkt :: pkt:packet(),
                      Tag :: atom(),
                      F :: fun(),
                      Accum :: pkt:packet(),
                      Skips :: integer()) -> pkt:packet().

find_and_edit_2([], _, _, Accum, _) ->
    lists:reverse(Accum);

%% When match found and Skip count is 0 (no skip)
%% NOTE: the following code abuses the fact records are tuples
find_and_edit_2([PktFirst | Rest], Tag, F, Accum, 0)
  when element(1, PktFirst) =:= Tag ->
    %% F() should return new tag to replace the one we're processing,
    %% a list of tags (to replace and insert) or a special atom 'delete'.
    case F(PktFirst) of
        L when is_list(L) ->
            %% TODO: can this be done faster? Like lists:flatten or something?
            lists:reverse(Accum) ++ L ++ Rest;
        'delete' ->
            lists:reverse(Accum) ++ Rest;
        NewPktElement ->
            %% return it and the rest plus accumulator
            %% TODO: can this be done faster? Like lists:flatten or something?
            lists:reverse(Accum) ++ [NewPktElement | Rest]
    end;

%% When match found but skip is requested, just decrement skip and continue
find_and_edit_2([PktFirst | Rest], Tag, F, Accum, Skips)
  when element(1, PktFirst) =:= Tag ->
    find_and_edit_2(Rest, Tag, F, [PktFirst | Accum], Skips-1);

find_and_edit_2([PktFirst | Rest], Tag, F, Accum, Skips) ->
    find_and_edit_2(Rest, Tag, F, [PktFirst | Accum], Skips).

%%------------------------------------------------------------------------------
%% @doc Scans the Pkt looking for tags, the first tag in set is returned or
%% 'not_found' is returned if no tags in list
find_outermost_header([], _) ->
    not_found;
find_outermost_header([Header | Rest], TagList) ->
    TagName = element(1, Header),
    case lists:member(TagName, TagList) of
        true ->
            TagName;
        false ->
            find_outermost_header(Rest, TagList)
    end.

%%------------------------------------------------------------------------------
%% @doc Changes given field to given value in packet. If there are multiple
%% locations for that field, the topmost tag is chosen.
%% @end

-spec set_field(F :: ofp_field(), Pkt :: pkt:packet()) -> pkt:packet().
set_field(#ofp_field{ name = eth_type, value = Value }, Pkt) ->
    find_and_edit(Pkt, ether, fun(H) -> H#ether{type = Value} end);
set_field(#ofp_field{ name = eth_dst, value = Value }, Pkt) ->
    find_and_edit(Pkt, ether, fun(H) -> H#ether{dhost = Value} end);
set_field(#ofp_field{ name = eth_src, value = Value }, Pkt) ->
    find_and_edit(Pkt, ether, fun(H) -> H#ether{shost = Value} end);

set_field(#ofp_field{ name = vlan_vid, value = Value }, Pkt) ->
    find_and_edit(Pkt, ieee802_1q_tag, fun(H) ->
                                               H#ieee802_1q_tag{vid = Value}
                                       end);
set_field(#ofp_field{ name = vlan_pcp, value = Value }, Pkt) ->
    find_and_edit(Pkt, ieee802_1q_tag, fun(H) ->
                                               H#ieee802_1q_tag{pcp = Value}
                                       end);

set_field(#ofp_field{ name = arp_op, value = Value }, Pkt) ->
    find_and_edit(Pkt, arp, fun(H) -> H#arp{op = Value} end);
set_field(#ofp_field{ name = arp_spa, value = Value }, Pkt) ->
    find_and_edit(Pkt, arp, fun(H) -> H#arp{sip = Value} end);
set_field(#ofp_field{ name = arp_tpa, value = Value }, Pkt) ->
    find_and_edit(Pkt, arp, fun(H) -> H#arp{tip = Value} end);
set_field(#ofp_field{ name = arp_sha, value = Value }, Pkt) ->
    find_and_edit(Pkt, arp, fun(H) -> H#arp{sha = Value} end);
set_field(#ofp_field{ name = arp_tha, value = Value }, Pkt) ->
    find_and_edit(Pkt, arp, fun(H) -> H#arp{tha = Value} end);

set_field(#ofp_field{ name = sctp_src, value = Value }, Pkt) ->
    find_and_edit(Pkt, sctp, fun(H) -> H#sctp{sport = Value} end);
set_field(#ofp_field{ name = sctp_dst, value = Value }, Pkt) ->
    find_and_edit(Pkt, sctp, fun(H) -> H#sctp{dport = Value} end);

set_field(#ofp_field{ name = mpls_label, value = Value }, Pkt) ->
    find_and_edit(Pkt, mpls_tag,
                  fun(H) ->
                          [S1 | S] = H#mpls_tag.stack, 
                          S1b = S1#mpls_stack_entry{label = Value},
                          H#mpls_tag{stack = [S1b | S]}
                  end);
set_field(#ofp_field{ name = mpls_tc, value = Value }, Pkt) ->
    find_and_edit(Pkt, mpls_tag,
                  fun(H) ->
                          [S1 | S] = H#mpls_tag.stack,
                          <<QOS:1, PRI:1, ECN:1>> = Value,
                          S1b = S1#mpls_stack_entry{qos = QOS, pri = PRI,
                                                    ecn = ECN},
                          H#mpls_tag{stack = [S1b | S]}
                  end);

%% general IP fields, outermost ipv4 or ipv6 tag is chosen
set_field(#ofp_field{ name = ip_proto, value = Value }, Pkt) ->
    case find_outermost_header(Pkt, [ipv4, ipv6]) of
        not_found ->
            Pkt;
        {_, #ipv4{}} ->
            find_and_edit(Pkt, ipv4, fun(H) -> H#ipv4{p = Value} end);
        {_, #ipv6{}} ->
            find_and_edit(Pkt, ipv6, fun(H) -> H#ipv6{next = Value} end)
    end;
set_field(#ofp_field{ name = ip_dscp, value = Value }, Pkt) ->
    case find_outermost_header(Pkt, [ipv4, ipv6]) of
        not_found ->
            Pkt;
<<<<<<< HEAD
        ipv4 ->
            find_and_edit(Pkt, ipv4, fun(H) -> H#ipv4{dscp = Value} end);
        ipv6 ->
=======
        {_, #ipv4{}} ->
            find_and_edit(Pkt, ipv4, fun(H) -> H#ipv4{dscp = Value} end);
        {_, #ipv6{}} ->
>>>>>>> 52d40f29
            find_and_edit(
              Pkt, ipv6, fun(H) ->
                                 <<_:6/bits, ECN:2/bits>> = H#ipv6.class,
                                 H#ipv6{class = <<Value:6/bits, ECN:2/bits>>}
<<<<<<< HEAD
                         end)
    end;
set_field(#ofp_field{ name = ip_ecn, value = Value }, Pkt) ->
    case find_outermost_header(Pkt, [ipv4, ipv6]) of
        not_found ->
            Pkt;
        ipv4 ->
            find_and_edit(Pkt, ipv4, fun(H) -> H#ipv4{ecn = Value} end);
        ipv6 ->
            find_and_edit(
              Pkt, ipv6, fun(H) ->
                                 <<DSCP:6/bits, _:2/bits>> = H#ipv6.class,
                                 H#ipv6{class = <<DSCP:6/bits, Value:2/bits>>}
                         end)
=======
                         end )
    end;
set_field(#ofp_field{ name = ip_ecn, value = Value }, Pkt) ->
    case find_outermost_header(Pkt, [ipv4, ipv6]) of
        not_found -> Pkt;
        {_, #ipv4{}} ->
            find_and_edit(Pkt, ipv4, fun(H) -> H#ipv4{ecn = Value} end);
        {_, #ipv6{}} ->
            find_and_edit(
                  Pkt, ipv6, fun(H) ->
                                     <<DSCP:6/bits, _:2/bits>> = H#ipv6.class,
                                     H#ipv6{class = <<DSCP:6/bits, Value:2/bits>>}
                             end )
>>>>>>> 52d40f29
    end;

set_field(#ofp_field{ name = ipv4_src, value = Value }, Pkt) ->
    find_and_edit(Pkt, ipv4, fun(H) -> H#ipv4{saddr = Value} end);
set_field(#ofp_field{ name = ipv4_dst, value = Value }, Pkt) ->
    find_and_edit(Pkt, ipv4, fun(H) -> H#ipv4{daddr = Value} end);

set_field(#ofp_field{ name = ipv6_src, value = Value }, Pkt) ->
    find_and_edit(Pkt, ipv6, fun(H) -> H#ipv6{saddr = Value} end);
set_field(#ofp_field{ name = ipv6_dst, value = Value }, Pkt) ->
    find_and_edit(Pkt, ipv6, fun(H) -> H#ipv6{daddr = Value} end);
set_field(#ofp_field{ name = ipv6_flabel, value = Value }, Pkt) ->
    find_and_edit(Pkt, ipv6, fun(H) -> H#ipv6{flow = Value} end);

set_field(#ofp_field{ name = ipv6_nd_target, value = Value }, Pkt) ->
    case find_outermost_header(Pkt, [ndp_ns, ndp_na]) of
        not_found ->
            Pkt;
        ndp_ns ->
            find_and_edit(Pkt, ndp_ns, fun(H) ->
                                               H#ndp_ns{tgt_addr = Value}
                                       end);
        ndp_na ->
            find_and_edit(Pkt, ndp_na, fun(H) ->
                                               H#ndp_na{src_addr = Value}
                                       end)
    end;

set_field(#ofp_field{ name = ipv6_nd_sll, value = Value }, Pkt) ->
    %% TODO: a special value for SLL and TLL is 'undefined', how do we set it?
    case find_outermost_header(Pkt, [ndp_ns, ndp_na]) of
        not_found ->
            Pkt;
        ndp_ns ->
            find_and_edit(Pkt, ndp_ns, fun(H) -> H#ndp_ns{sll = Value} end);
        ndp_na ->
            find_and_edit(Pkt, ndp_na, fun(H) -> H#ndp_na{tll = Value} end)
    end;

set_field(#ofp_field{ name = icmpv4_type, value = Value }, Pkt) ->
    find_and_edit(Pkt, icmp, fun(H) -> H#icmp{type = Value} end);
set_field(#ofp_field{ name = icmpv4_code, value = Value }, Pkt) ->
    find_and_edit(Pkt, icmp, fun(H) -> H#icmp{code = Value} end);

set_field(#ofp_field{ name = icmpv6_type, value = Value }, Pkt) ->
    find_and_edit(Pkt, icmpv6, fun(H) -> H#icmpv6{type = Value} end);
set_field(#ofp_field{ name = icmpv6_code, value = Value }, Pkt) ->
    find_and_edit(Pkt, icmpv6, fun(H) -> H#icmpv6{code = Value} end);

<<<<<<< HEAD
=======
set_field(#ofp_field{ name = ipv6_nd_target, value = Value }, Pkt) ->
    case find_outermost_header(Pkt, [ndp_ns, ndp_na]) of
        not_found -> Pkt;
        {_, #ndp_ns{}} ->
            find_and_edit(Pkt, ndp_ns, fun(H) -> H#ndp_ns{tgt_addr = Value} end);
        {_, #ndp_na{}} ->
            find_and_edit(Pkt, ndp_na, fun(H) -> H#ndp_na{src_addr = Value} end)
    end;

set_field(#ofp_field{ name = ipv6_nd_sll, value = Value }, Pkt) ->
    %% TODO: a special value for SLL and TLL is 'undefined', how do we set it?
    case find_outermost_header(Pkt, [ndp_ns, ndp_na]) of
        not_found -> Pkt;
        {_, #ndp_ns{}} ->
            find_and_edit(Pkt, ndp_ns, fun(H) -> H#ndp_ns{sll = Value} end);
        {_, #ndp_na{}} ->
            find_and_edit(Pkt, ndp_na, fun(H) -> H#ndp_na{tll = Value} end)
    end;

>>>>>>> 52d40f29
set_field(#ofp_field{ name = tcp_src, value = Value }, Pkt) ->
    find_and_edit(Pkt, tcp, fun(H) -> H#tcp{sport = Value} end);
set_field(#ofp_field{ name = tcp_dst, value = Value }, Pkt) ->
    find_and_edit(Pkt, tcp, fun(H) -> H#tcp{dport = Value} end);

set_field(#ofp_field{ name = udp_src, value = Value }, Pkt) ->
    find_and_edit(Pkt, udp, fun(H) -> H#udp{sport = Value} end);
set_field(#ofp_field{ name = udp_dst, value = Value }, Pkt) ->
    find_and_edit(Pkt, udp, fun(H) -> H#udp{dport = Value} end);

set_field(_, Pkt) ->
    Pkt.<|MERGE_RESOLUTION|>--- conflicted
+++ resolved
@@ -187,20 +187,13 @@
     case find_outermost_header(Pkt, [ipv4, ipv6]) of
         not_found ->
             Pkt;
-<<<<<<< HEAD
         ipv4 ->
             find_and_edit(Pkt, ipv4, fun(H) -> H#ipv4{dscp = Value} end);
         ipv6 ->
-=======
-        {_, #ipv4{}} ->
-            find_and_edit(Pkt, ipv4, fun(H) -> H#ipv4{dscp = Value} end);
-        {_, #ipv6{}} ->
->>>>>>> 52d40f29
             find_and_edit(
               Pkt, ipv6, fun(H) ->
                                  <<_:6/bits, ECN:2/bits>> = H#ipv6.class,
                                  H#ipv6{class = <<Value:6/bits, ECN:2/bits>>}
-<<<<<<< HEAD
                          end)
     end;
 set_field(#ofp_field{ name = ip_ecn, value = Value }, Pkt) ->
@@ -215,21 +208,6 @@
                                  <<DSCP:6/bits, _:2/bits>> = H#ipv6.class,
                                  H#ipv6{class = <<DSCP:6/bits, Value:2/bits>>}
                          end)
-=======
-                         end )
-    end;
-set_field(#ofp_field{ name = ip_ecn, value = Value }, Pkt) ->
-    case find_outermost_header(Pkt, [ipv4, ipv6]) of
-        not_found -> Pkt;
-        {_, #ipv4{}} ->
-            find_and_edit(Pkt, ipv4, fun(H) -> H#ipv4{ecn = Value} end);
-        {_, #ipv6{}} ->
-            find_and_edit(
-                  Pkt, ipv6, fun(H) ->
-                                     <<DSCP:6/bits, _:2/bits>> = H#ipv6.class,
-                                     H#ipv6{class = <<DSCP:6/bits, Value:2/bits>>}
-                             end )
->>>>>>> 52d40f29
     end;
 
 set_field(#ofp_field{ name = ipv4_src, value = Value }, Pkt) ->
@@ -279,28 +257,6 @@
 set_field(#ofp_field{ name = icmpv6_code, value = Value }, Pkt) ->
     find_and_edit(Pkt, icmpv6, fun(H) -> H#icmpv6{code = Value} end);
 
-<<<<<<< HEAD
-=======
-set_field(#ofp_field{ name = ipv6_nd_target, value = Value }, Pkt) ->
-    case find_outermost_header(Pkt, [ndp_ns, ndp_na]) of
-        not_found -> Pkt;
-        {_, #ndp_ns{}} ->
-            find_and_edit(Pkt, ndp_ns, fun(H) -> H#ndp_ns{tgt_addr = Value} end);
-        {_, #ndp_na{}} ->
-            find_and_edit(Pkt, ndp_na, fun(H) -> H#ndp_na{src_addr = Value} end)
-    end;
-
-set_field(#ofp_field{ name = ipv6_nd_sll, value = Value }, Pkt) ->
-    %% TODO: a special value for SLL and TLL is 'undefined', how do we set it?
-    case find_outermost_header(Pkt, [ndp_ns, ndp_na]) of
-        not_found -> Pkt;
-        {_, #ndp_ns{}} ->
-            find_and_edit(Pkt, ndp_ns, fun(H) -> H#ndp_ns{sll = Value} end);
-        {_, #ndp_na{}} ->
-            find_and_edit(Pkt, ndp_na, fun(H) -> H#ndp_na{tll = Value} end)
-    end;
-
->>>>>>> 52d40f29
 set_field(#ofp_field{ name = tcp_src, value = Value }, Pkt) ->
     find_and_edit(Pkt, tcp, fun(H) -> H#tcp{sport = Value} end);
 set_field(#ofp_field{ name = tcp_dst, value = Value }, Pkt) ->
